""" 
Module for truncating in chunks the messages
"""
from typing import List
import tiktoken
from ..helpers.models_tokens import models_tokens
from langchain_core.language_models.chat_models import BaseChatModel
from .logging import get_logger

<<<<<<< HEAD

def truncate_text_tokens(text: str, model: str) -> List[str]:
=======
def truncate_text_tokens(text: str, llm_model: BaseChatModel) -> List[str]:
>>>>>>> 40a76a4b
    """
    Truncates text into chunks that are small enough to be processed by specified llm models.

    Args:
        text (str): The input text to be truncated.
        model (str): The name of the llm model to determine the maximum token limit.

    Returns:
        List[str]: A list of text chunks, each within the token limit of the specified model.

    Example:
        >>> truncate_text_tokens("This is a sample text for truncation.", "gpt-4o-mini")
        ["This is a sample text", "for truncation."]

    This function ensures that each chunk of text can be tokenized 
    by the specified model without exceeding the model's token limit.
    """

<<<<<<< HEAD
    encoding = tiktoken.encoding_for_model(model)
=======
    logger = get_logger()

    try:
        model = llm_model.model_name
    except AttributeError:
        logger.warning(f"The model provider you are using ('{llm_model}') "
            "does not give a model name so we need to guess the right encoding "
            "to use")
        model = 'gpt-4o-mini'

    try:
        encoding = tiktoken.encoding_for_model(model)
    except KeyError:
        logger.warning(f"Tiktoken does not support identifying the encoding for "
            "the model '{model}', using OpenAI encoding instead as a workaround. "
            "Token count will be incorrect as a result.")
        encoding = tiktoken.encoding_for_model('gpt-4o-mini')

>>>>>>> 40a76a4b
    max_tokens = min(models_tokens[model] - 500, int(models_tokens[model] * 0.9))
    encoded_text = encoding.encode(text)

    chunks = [encoded_text[i:i + max_tokens]
              for i in range(0, len(encoded_text), max_tokens)]

    result = [encoding.decode(chunk) for chunk in chunks]

    return result


<<<<<<< HEAD
def token_count(text: str, model: str) -> List[str]:
=======
def token_count(text: str, llm_model: BaseChatModel) -> List[str]:
>>>>>>> 40a76a4b
    """
    Return the number of tokens within the text, based on the encoding of the specified model.

    Args:
        text (str): The input text to be counted.
        model (str): The name of the llm model to determine the encoding.

    Returns:
        int: Number of tokens.

    Example:
        >>> token_count("This is a sample text for counting.", "gpt-4o-mini")
        9

    This function ensures that each chunk of text can be tokenized 
    by the specified model without exceeding the model's token limit.
    """
<<<<<<< HEAD

    encoding = tiktoken.encoding_for_model(model)
    num_tokens = len(encoding.encode(text))

=======
    logger = get_logger()

    logger.debug(f"Counting tokens for text of {len(text)} characters")
    try:
        model = llm_model.model_name
    except AttributeError:
        logger.warning(f"The model provider you are using ('{llm_model}') "
            "does not give a model name so we need to guess the right encoding "
            "to use")
        model = 'gpt-4o-mini'

    try:
        encoding = tiktoken.encoding_for_model(model)
    except KeyError:
        logger.warning(f"Tiktoken does not support identifying the encoding for "
            "the model '{model}', using OpenAI encoding instead as a workaround. "
            "Token count will be incorrect as a result.")
        encoding = tiktoken.encoding_for_model('gpt-4o-mini')
    num_tokens = len(encoding.encode(text))

    logger.debug(f"Token count is {num_tokens}")
>>>>>>> 40a76a4b
    return num_tokens<|MERGE_RESOLUTION|>--- conflicted
+++ resolved
@@ -7,12 +7,7 @@
 from langchain_core.language_models.chat_models import BaseChatModel
 from .logging import get_logger
 
-<<<<<<< HEAD
-
-def truncate_text_tokens(text: str, model: str) -> List[str]:
-=======
 def truncate_text_tokens(text: str, llm_model: BaseChatModel) -> List[str]:
->>>>>>> 40a76a4b
     """
     Truncates text into chunks that are small enough to be processed by specified llm models.
 
@@ -31,9 +26,6 @@
     by the specified model without exceeding the model's token limit.
     """
 
-<<<<<<< HEAD
-    encoding = tiktoken.encoding_for_model(model)
-=======
     logger = get_logger()
 
     try:
@@ -52,7 +44,6 @@
             "Token count will be incorrect as a result.")
         encoding = tiktoken.encoding_for_model('gpt-4o-mini')
 
->>>>>>> 40a76a4b
     max_tokens = min(models_tokens[model] - 500, int(models_tokens[model] * 0.9))
     encoded_text = encoding.encode(text)
 
@@ -64,11 +55,7 @@
     return result
 
 
-<<<<<<< HEAD
-def token_count(text: str, model: str) -> List[str]:
-=======
 def token_count(text: str, llm_model: BaseChatModel) -> List[str]:
->>>>>>> 40a76a4b
     """
     Return the number of tokens within the text, based on the encoding of the specified model.
 
@@ -86,12 +73,6 @@
     This function ensures that each chunk of text can be tokenized 
     by the specified model without exceeding the model's token limit.
     """
-<<<<<<< HEAD
-
-    encoding = tiktoken.encoding_for_model(model)
-    num_tokens = len(encoding.encode(text))
-
-=======
     logger = get_logger()
 
     logger.debug(f"Counting tokens for text of {len(text)} characters")
@@ -113,5 +94,4 @@
     num_tokens = len(encoding.encode(text))
 
     logger.debug(f"Token count is {num_tokens}")
->>>>>>> 40a76a4b
     return num_tokens