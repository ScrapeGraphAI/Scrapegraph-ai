--- conflicted
+++ resolved
@@ -145,14 +145,11 @@
                 warnings.simplefilter("ignore")
                 return init_chat_model(**llm_params)
 
-<<<<<<< HEAD
         known_models = ["chatgpt","gpt","openai", "azure_openai", "google_genai",
                          "ollama", "oneapi", "nvidia", "groq", "google_vertexai", 
                          "bedrock", "mistralai", "hugging_face", "deepseek", "ernie", "fireworks"]
 
-=======
-        known_models = {"chatgpt","gpt","openai", "azure_openai", "google_genai", "ollama", "oneapi", "nvidia", "groq", "google_vertexai", "bedrock", "mistralai", "hugging_face", "deepseek", "ernie", "fireworks"}
->>>>>>> f7ba1f30
+
         if llm_params["model"].split("/")[0] not in known_models and llm_params["model"].split("-")[0] not in known_models:
             raise ValueError(f"Model '{llm_params['model']}' is not supported")
 
