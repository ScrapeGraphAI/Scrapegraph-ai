--- conflicted
+++ resolved
@@ -68,11 +68,6 @@
                 "loader_kwargs": self.config.get("loader_kwargs", {}),
             }
         )
-<<<<<<< HEAD
-        logging.info("FetchNode configured with headless: %s", self.config.get("headless", True))
-=======
->>>>>>> 49f1795c
-
         parse_node = ParseNode(
             input="doc",
             output=["parsed_doc"],
