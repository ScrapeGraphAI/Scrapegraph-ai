""" 
Module for creating the smart scraper
"""
from ..models import OpenAI
from .base_graph import BaseGraph
from ..nodes import (
    FetchHTMLNode,
<<<<<<< HEAD
    RAGNode,
    GenerateAnswerNode
    )
=======
    ConditionalNode,
    GetProbableTagsNode,
    GenerateAnswerNode,
    ParseHTMLNode
)
>>>>>>> 74acc64d


class SmartScraperGraph:
    """
    SmartScraper is a comprehensive web scraping tool that automates the process of extracting
    information from web pages using a natural language model to interpret and answer prompts.

    Attributes:
        prompt (str): The user's natural language prompt for the information to be extracted.
        url (str): The URL of the web page to scrape.
        llm_config (dict): Configuration parameters for the language model, with 
        'api_key' being mandatory.
        llm (ChatOpenAI): An instance of the ChatOpenAI class configured with llm_config.
        graph (BaseGraph): An instance of the BaseGraph class representing the scraping workflow.

    Methods:
        run(): Executes the web scraping process and returns the answer to the prompt.

    Args:
        prompt (str): The user's natural language prompt for the information to be extracted.
        url (str): The URL of the web page to scrape.
        llm_config (dict): A dictionary containing configuration options for the language model.
                           Must include 'api_key', may also specify 'model_name', 
                           'temperature', and 'streaming'.
    """

    def __init__(self, prompt: str, url: str, llm_config: dict):
        """
        Initializes the SmartScraper with a prompt, URL, and language model configuration.
        """
        self.prompt = prompt
        self.url = url
        self.llm_config = llm_config
        self.llm = self._create_llm()
        self.graph = self._create_graph()

    def _create_llm(self):
        """
        Creates an instance of the ChatOpenAI class with the provided language model configuration.

        Returns:
            ChatOpenAI: An instance of the ChatOpenAI class.

        Raises:
            ValueError: If 'api_key' is not provided in llm_config.
        """
        llm_defaults = {
            "model_name": "gpt-3.5-turbo",
            "temperature": 0,
            "streaming": True
        }
        # Update defaults with any LLM parameters that were provided
        llm_params = {**llm_defaults, **self.llm_config}
        # Ensure the api_key is set, raise an error if it's not
        if "api_key" not in llm_params:
            raise ValueError("LLM configuration must include an 'api_key'.")
        # Create the ChatOpenAI instance with the provided and default parameters
        return OpenAI(llm_params)

    def _create_graph(self):
        """
        Creates the graph of nodes representing the workflow for web scraping.

        Returns:
            BaseGraph: An instance of the BaseGraph class.
        """
        fetch_html_node = FetchHTMLNode("fetch_html")
        rag_node = RAGNode(self.llm, "rag")
        generate_answer_node = GenerateAnswerNode(self.llm, "generate_answer")

        return BaseGraph(
            nodes={
                fetch_html_node,
                rag_node,
                generate_answer_node,
            },
            edges={
                (fetch_html_node, rag_node),
                (rag_node, generate_answer_node)
            },
            entry_point=fetch_html_node
        )

    def run(self) -> str:
        """
        Executes the scraping process by running the graph and returns the extracted information.

        Returns:
            str: The answer extracted from the web page, corresponding to the given prompt.
        """
        inputs = {"user_input": self.prompt, "url": self.url}
        final_state = self.graph.execute(inputs)

        return final_state.get("answer", "No answer found.")<|MERGE_RESOLUTION|>--- conflicted
+++ resolved
@@ -5,18 +5,9 @@
 from .base_graph import BaseGraph
 from ..nodes import (
     FetchHTMLNode,
-<<<<<<< HEAD
     RAGNode,
     GenerateAnswerNode
     )
-=======
-    ConditionalNode,
-    GetProbableTagsNode,
-    GenerateAnswerNode,
-    ParseHTMLNode
-)
->>>>>>> 74acc64d
-
 
 class SmartScraperGraph:
     """
