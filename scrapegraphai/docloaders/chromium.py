--- conflicted
+++ resolved
@@ -263,20 +263,12 @@
                 attempt += 1
                 logger.error(f"Attempt {attempt} failed: {e}")
                 if attempt == self.RETRY_LIMIT:
-<<<<<<< HEAD
                     results = f"Error: Network error after {self.RETRY_LIMIT} attempts - {e}"
             finally:
                 await browser.close()
 
         return results
-=======
-                    raise RuntimeError(
-                        f"Failed to fetch {url} after {self.RETRY_LIMIT} attempts: {e}"
-                    )
-            finally:
-                if "browser" in locals():
-
->>>>>>> 60e2fdff
+
 
     async def ascrape_with_js_support(self, url: str) -> str:
         """
