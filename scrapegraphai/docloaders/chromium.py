--- conflicted
+++ resolved
@@ -265,14 +265,12 @@
                 if attempt == self.RETRY_LIMIT:
                     results = f"Error: Network error after {self.RETRY_LIMIT} attempts - {e}"
             finally:
-<<<<<<< HEAD
                 if "browser" in locals():
                     await browser.close()
-=======
-                await browser.close()
+
 
         return results
->>>>>>> 09995cd5
+
 
 
     async def ascrape_with_js_support(self, url: str) -> str:
