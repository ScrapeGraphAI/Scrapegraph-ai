"""
GenerateAnswerNode Module
"""
import asyncio
from typing import List, Optional
from langchain.prompts import PromptTemplate
from langchain_core.output_parsers import JsonOutputParser
from langchain_core.runnables import AsyncRunnable
from tqdm import tqdm
from ..utils.merge_results import merge_results
from ..utils.logging import get_logger
from ..models import Ollama, OpenAI
from .base_node import BaseNode
from ..helpers import (
template_chunks, template_no_chunks, template_merge,
template_chunks_md, template_no_chunks_md, template_merge_md
)

class GenerateAnswerNode(BaseNode):
    """
    A node that generates an answer using a large language model (LLM) based on the user's input
    and the content extracted from a webpage. It constructs a prompt from the user's input
    and the scraped content, feeds it to the LLM, and parses the LLM's response to produce
    an answer.

    Attributes:
        llm_model: An instance of a language model client, configured for generating answers.
        verbose (bool): A flag indicating whether to show print statements during execution.

    Args:
        input (str): Boolean expression defining the input keys needed from the state.
        output (List[str]): List of output keys to be updated in the state.
        node_config (dict): Additional configuration for the node.
        node_name (str): The unique identifier name for the node, defaulting to "GenerateAnswer".
    """

    def __init__(
        self,
        input: str,
        output: List[str],
        node_config: Optional[dict] = None,
        node_name: str = "GenerateAnswer",
    ):
        super().__init__(node_name, "node", input, output, 2, node_config)
      
        self.llm_model = node_config["llm_model"]

        self.verbose = (
            True if node_config is None else node_config.get("verbose", False)
        )
        self.force = (
            False if node_config is None else node_config.get("force", False)
        )
        self.script_creator = (
            False if node_config is None else node_config.get("script_creator", False)
        )
        self.is_md_scraper = (
            False if node_config is None else node_config.get("is_md_scraper", False)
        )

        self.additional_info = node_config.get("additional_info")

    def execute(self, state: dict) -> dict:
        """
        Generates an answer by constructing a prompt from the user's input and the scraped
        content, querying the language model, and parsing its response.

        Args:
            state (dict): The current state of the graph. The input keys will be used
                            to fetch the correct data from the state.

        Returns:
            dict: The updated state with the output key containing the generated answer.

        Raises:
            KeyError: If the input keys are not found in the state, indicating
                      that the necessary information for generating an answer is missing.
        """

        self.logger.info(f"--- Executing {self.node_name} Node ---")

        # Interpret input keys based on the provided input expression
        input_keys = self.get_input_keys(state)
        # Fetching data from the state based on the input keys
        input_data = [state[key] for key in input_keys]
        user_prompt = input_data[0]
        doc = input_data[1]

        # Initialize the output parser
        if self.node_config.get("schema", None) is not None:
            output_parser = JsonOutputParser(pydantic_object=self.node_config["schema"])
        else:
            output_parser = JsonOutputParser()

        format_instructions = output_parser.get_format_instructions()

<<<<<<< HEAD
        if  isinstance(self.llm_model, OpenAI) and not self.script_creator or self.force and not self.script_creator or self.is_md_scraper:
=======
        if isinstance(self.llm_model, OpenAI) and not self.script_creator or self.force and not self.script_creator:
>>>>>>> 0d6d43fd
            template_no_chunks_prompt = template_no_chunks_md
            template_chunks_prompt = template_chunks_md
            template_merge_prompt = template_merge_md
        else:
            template_no_chunks_prompt = template_no_chunks
            template_chunks_prompt = template_chunks
            template_merge_prompt = template_merge

        if self.additional_info is not None:
            template_no_chunks_prompt = self.additional_info + template_no_chunks_prompt
            template_chunks_prompt = self.additional_info + template_chunks_prompt
            template_merge_prompt = self.additional_info + template_merge_prompt

        chains_dict = {}
        answers = []

        # Use tqdm to add progress bar
        for i, chunk in enumerate(tqdm(doc, desc="Processing chunks", disable=not self.verbose)):
            if len(doc) == 1:
                # No batching needed for single chunk
                prompt = PromptTemplate(
                    template=template_no_chunks,
                    input_variables=["question"],
<<<<<<< HEAD
                    partial_variables={"context": chunk,
                                       "format_instructions": format_instructions})
                chain =  prompt | self.llm_model | output_parser
                answer = chain.invoke({"question": user_prompt})
                break

            prompt = PromptTemplate(
                    template=template_chunks_prompt,
                    input_variables=["question"],
                    partial_variables={"context": chunk,
                                        "chunk_id": i + 1,
                                        "format_instructions": format_instructions})
            # Dynamically name the chains based on their index
            chain_name = f"chunk{i+1}"
            chains_dict[chain_name] = prompt | self.llm_model | output_parser
=======
                    partial_variables={"context": chunk.page_content,
                                    "format_instructions": format_instructions})
                chain = prompt | self.llm_model | output_parser
                answer = chain.invoke({"question": user_prompt})
                
            else:
                # Prepare prompt with chunk information
                prompt = PromptTemplate(
                    template=template_chunks,
                    input_variables=["question"],
                    partial_variables={"context": chunk.page_content,
                                    "chunk_id": i + 1,
                                    "format_instructions": format_instructions})
                # Add chain to dictionary with dynamic name
                chain_name = f"chunk{i+1}"
                chains_dict[chain_name] = prompt | self.llm_model | output_parser
>>>>>>> 0d6d43fd

            # Batch process chains if there are multiple chunks
        if len(chains_dict) > 1:
            async def process_chains():
                async_runner = AsyncRunnable()
                for chain_name, chain in chains_dict.items():
                    async_runner.add(chain.abatch([{"question": user_prompt}] * len(doc)))
                batch_results = await async_runner.run()
                return batch_results

            # Run asynchronous batch processing and get results
            loop = asyncio.get_event_loop()
            batch_answers = loop.run_until_complete(process_chains())

            # Merge batch results (assuming same structure)
            merged_answer = merge_results(answers, batch_answers)
            answers = merged_answer

        state.update({self.output[0]: answers})
        return state<|MERGE_RESOLUTION|>--- conflicted
+++ resolved
@@ -94,11 +94,8 @@
 
         format_instructions = output_parser.get_format_instructions()
 
-<<<<<<< HEAD
         if  isinstance(self.llm_model, OpenAI) and not self.script_creator or self.force and not self.script_creator or self.is_md_scraper:
-=======
-        if isinstance(self.llm_model, OpenAI) and not self.script_creator or self.force and not self.script_creator:
->>>>>>> 0d6d43fd
+
             template_no_chunks_prompt = template_no_chunks_md
             template_chunks_prompt = template_chunks_md
             template_merge_prompt = template_merge_md
@@ -122,7 +119,6 @@
                 prompt = PromptTemplate(
                     template=template_no_chunks,
                     input_variables=["question"],
-<<<<<<< HEAD
                     partial_variables={"context": chunk,
                                        "format_instructions": format_instructions})
                 chain =  prompt | self.llm_model | output_parser
@@ -138,24 +134,7 @@
             # Dynamically name the chains based on their index
             chain_name = f"chunk{i+1}"
             chains_dict[chain_name] = prompt | self.llm_model | output_parser
-=======
-                    partial_variables={"context": chunk.page_content,
-                                    "format_instructions": format_instructions})
-                chain = prompt | self.llm_model | output_parser
-                answer = chain.invoke({"question": user_prompt})
-                
-            else:
-                # Prepare prompt with chunk information
-                prompt = PromptTemplate(
-                    template=template_chunks,
-                    input_variables=["question"],
-                    partial_variables={"context": chunk.page_content,
-                                    "chunk_id": i + 1,
-                                    "format_instructions": format_instructions})
-                # Add chain to dictionary with dynamic name
-                chain_name = f"chunk{i+1}"
-                chains_dict[chain_name] = prompt | self.llm_model | output_parser
->>>>>>> 0d6d43fd
+
 
             # Batch process chains if there are multiple chunks
         if len(chains_dict) > 1:
