--- conflicted
+++ resolved
@@ -93,20 +93,12 @@
 
         # Use tqdm to add progress bar
         for i, chunk in enumerate(tqdm(doc, desc="Processing chunks", disable=not self.verbose)):
-<<<<<<< HEAD
-            if len(doc) == 1:
-=======
             if self.node_config.get("schema", None) is None and len(doc) == 1:
->>>>>>> 2781c3c4
                 prompt = PromptTemplate(
                     template=template_no_chunks,
                     input_variables=["question"],
                     partial_variables={"context": chunk.page_content,
                                        "format_instructions": format_instructions})
-<<<<<<< HEAD
-                
-            else:
-=======
             elif self.node_config.get("schema", None) is not None and len(doc) == 1:
                  prompt = PromptTemplate(
                     template=template_no_chunks_with_schema,
@@ -116,15 +108,12 @@
                                        "schema": self.node_config.get("schema", None)
                                        })
             elif self.node_config.get("schema", None) is None and len(doc) > 1:
->>>>>>> 2781c3c4
                 prompt = PromptTemplate(
                     template=template_chunks,
                     input_variables=["question"],
                     partial_variables={"context": chunk.page_content,
                                         "chunk_id": i + 1,
                                         "format_instructions": format_instructions})
-<<<<<<< HEAD
-=======
             elif self.node_config.get("schema", None) is not None and len(doc) > 1:
                 prompt = PromptTemplate(
                     template=template_chunks_with_schema,
@@ -133,7 +122,6 @@
                                         "chunk_id": i + 1,
                                         "format_instructions": format_instructions,
                                         "schema": self.node_config.get("schema", None)})
->>>>>>> 2781c3c4
 
             # Dynamically name the chains based on their index
             chain_name = f"chunk{i+1}"
