[project]
name = "scrapegraphai"


<<<<<<< HEAD
version = "1.10.2"
=======
version = "1.10.0b6"
>>>>>>> a880c05b



description = "A web scraping library based on LangChain which uses LLM and direct graph logic to create scraping pipelines."
authors = [
    { name = "Marco Vinciguerra", email = "mvincig11@gmail.com" },
    { name = "Marco Perini", email = "perinim.98@gmail.com" },
    { name = "Lorenzo Padoan", email = "lorenzo.padoan977@gmail.com" }
]
dependencies = [
    "langchain>=0.2.10",
    "langchain-google-genai>=1.0.7",
    "langchain-google-vertexai",
    "langchain-openai>=0.1.17",
    "langchain-groq>=0.1.3",
    "langchain-aws>=0.1.3",
    "langchain-anthropic>=0.1.11",
    "html2text>=2024.2.26",
    "faiss-cpu>=1.8.0",
    "beautifulsoup4>=4.12.3",
    "pandas>=2.2.2",
    "python-dotenv>=1.0.1",
    "tiktoken>=0.7",
    "tqdm>=4.66.4",
    "graphviz>=0.20.3",
    "minify-html>=0.15.0",
    "free-proxy>=1.1.1",
    "playwright>=1.43.0",
    "google>=3.0.0",
    "undetected-playwright>=0.3.0",
    "semchunk>=1.0.1",
    "html2text>=2024.2.26",
    "langchain-fireworks>=0.1.3",
]

license = "MIT"
readme = "README.md"
homepage = "https://scrapegraphai.com/"
repository = "https://github.com/VinciGit00/Scrapegraph-ai"
documentation = "https://scrapegraph-ai.readthedocs.io/en/latest/"
keywords = [
    "scrapegraph",
    "scrapegraphai",
    "langchain",
    "ai",
    "artificial intelligence",
    "gpt",
    "machine learning",
    "rag",
    "nlp",
    "natural language processing",
    "openai",
    "scraping",
    "web scraping",
    "web scraping library",
    "web scraping tool",
    "webscraping",
    "graph",
]
classifiers = [
    "Intended Audience :: Developers",
    "Topic :: Software Development :: Libraries :: Python Modules",
    "Programming Language :: Python :: 3",
    "Operating System :: OS Independent",
]
requires-python = ">=3.9,<4.0"

[project.optional-dependencies]
burr = ["burr[start]==0.22.1"]
docs = ["sphinx==6.0", "furo==2024.5.6"]

[build-system]
requires = ["hatchling"]
build-backend = "hatchling.build"

[tool.rye]
managed = true
dev-dependencies = [
    "pytest==8.0.0",
    "pytest-mock==3.14.0",
    "-e file:.[burr]",
    "-e file:.[docs]",
    "pylint>=3.2.5",
]

[tool.rye.scripts]
pylint-local = "pylint scrapegraphai/**/*.py"
pylint-ci = "pylint --disable=C0114,C0115,C0116 --exit-zero scrapegraphai/**/*.py"<|MERGE_RESOLUTION|>--- conflicted
+++ resolved
@@ -2,11 +2,7 @@
 name = "scrapegraphai"
 
 
-<<<<<<< HEAD
 version = "1.10.2"
-=======
-version = "1.10.0b6"
->>>>>>> a880c05b
 
 
 
