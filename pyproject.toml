--- conflicted
+++ resolved
@@ -2,11 +2,9 @@
 name = "scrapegraphai"
 
 
-<<<<<<< HEAD
-version = "1.30.0"
-=======
+
 version = "1.30.0b5"
->>>>>>> af901a54
+
 
 
 
