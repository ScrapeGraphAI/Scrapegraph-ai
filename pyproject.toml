--- conflicted
+++ resolved
@@ -3,13 +3,7 @@
 
 
 
-<<<<<<< HEAD
 version = "1.31.0"
-=======
-version = "1.31.0b1"
->>>>>>> 1df7eb0b
-
-
 
 
 
