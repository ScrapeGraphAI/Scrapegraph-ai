--- conflicted
+++ resolved
@@ -30,12 +30,9 @@
     "playwright==1.43.0",
     "google==3.0.0",
     "yahoo-search-py==0.3",
-<<<<<<< HEAD
     "networkx==3.3",
     "pyvis==0.3.2",
-=======
     "undetected-playwright==0.3.0",
->>>>>>> c8c32017
 ]
 
 license = "MIT"
