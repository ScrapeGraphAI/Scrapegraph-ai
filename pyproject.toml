[project]
name = "scrapegraphai"

version = "1.1.0"

description = "A web scraping library based on LangChain which uses LLM and direct graph logic to create scraping pipelines."
authors = [
    { name = "Marco Vinciguerra", email = "mvincig11@gmail.com" },
    { name = "Marco Perini", email = "perinim.98@gmail.com" },
    { name = "Lorenzo Padoan", email = "lorenzo.padoan977@gmail.com" }
]
dependencies = [
    "langchain==0.1.15",
    "langchain-openai==0.1.6",
    "langchain-google-genai==1.0.3",
    "langchain-groq==0.1.3",
    "langchain-aws==0.1.3",
    "langchain-anthropic==0.1.11",
    "html2text==2024.2.26",
    "faiss-cpu==1.8.0",
    "beautifulsoup4==4.12.3",
    "pandas==2.2.2",
    "python-dotenv==1.0.1",
    "tiktoken==0.6.0",
    "tqdm==4.66.4",
    "graphviz==0.20.3",
    "minify-html==0.15.0",
    "free-proxy==1.1.1",
    "playwright==1.43.0",
    "google==3.0.0",
    "yahoo-search-py==0.3",
]

license = "MIT"
readme = "README.md"
homepage = "https://scrapegraph-ai.readthedocs.io/"
repository = "https://github.com/VinciGit00/Scrapegraph-ai"
documentation = "https://scrapegraph-doc.onrender.com/"
keywords = [
    "scrapegraph",
    "scrapegraphai",
    "langchain",
    "ai",
    "artificial intelligence",
    "gpt",
    "machine learning",
    "rag",
    "nlp",
    "natural language processing",
    "openai",
    "scraping",
    "web scraping",
    "web scraping library",
    "web scraping tool",
    "webscraping",
    "graph",
]
classifiers = [
    "Intended Audience :: Developers",
    "Topic :: Software Development :: Libraries :: Python Modules",
    "Programming Language :: Python :: 3",
    "Operating System :: OS Independent",
]
requires-python = ">= 3.9, < 3.12"

<<<<<<< HEAD
[build-system]
requires = ["hatchling"]
build-backend = "hatchling.build"
=======
[tool.poetry.dependencies]
python = "^3.9"
langchain = "0.1.14"
langchain-openai = "0.1.1"
langchain-google-genai = "1.0.1"
html2text = "2020.1.16"
faiss-cpu = "1.8.0"
beautifulsoup4 = "4.12.3"
pandas = "2.0.3"
python-dotenv = "1.0.1"
tiktoken = {version = ">=0.5.2,<0.6.0"}
tqdm = "4.66.1"
google = "3.0.0"
minify-html = "0.15.0"
free-proxy = "1.1.1"
langchain-groq = "0.1.3"
playwright = "^1.43.0"
langchain-aws = "^0.1.2"
langchain-anthropic = "^0.1.11"
yahoo-search-py="^0.3"
>>>>>>> 3ee6f582

[tool.rye]
managed = true
dev-dependencies = [
    "pytest==8.0.0",
    "pytest-mock==3.14.0"
]

[tool.rye.group.docs]
optional = true

[tool.rye.group.docs.dependencies]
sphinx = "7.1.2"
sphinx-rtd-theme = "2.0.0"<|MERGE_RESOLUTION|>--- conflicted
+++ resolved
@@ -63,32 +63,11 @@
 ]
 requires-python = ">= 3.9, < 3.12"
 
-<<<<<<< HEAD
+
 [build-system]
 requires = ["hatchling"]
 build-backend = "hatchling.build"
-=======
-[tool.poetry.dependencies]
-python = "^3.9"
-langchain = "0.1.14"
-langchain-openai = "0.1.1"
-langchain-google-genai = "1.0.1"
-html2text = "2020.1.16"
-faiss-cpu = "1.8.0"
-beautifulsoup4 = "4.12.3"
-pandas = "2.0.3"
-python-dotenv = "1.0.1"
-tiktoken = {version = ">=0.5.2,<0.6.0"}
-tqdm = "4.66.1"
-google = "3.0.0"
-minify-html = "0.15.0"
-free-proxy = "1.1.1"
-langchain-groq = "0.1.3"
-playwright = "^1.43.0"
-langchain-aws = "^0.1.2"
-langchain-anthropic = "^0.1.11"
-yahoo-search-py="^0.3"
->>>>>>> 3ee6f582
+
 
 [tool.rye]
 managed = true
