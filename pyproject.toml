--- conflicted
+++ resolved
@@ -1,17 +1,7 @@
 [project]
 name = "scrapegraphai"
-<<<<<<< HEAD
 version = "1.34.0b13"
-=======
 
-
-
-version = "1.33.11"
-
-
-
-
->>>>>>> 96064f20
 description = "A web scraping library based on LangChain which uses LLM and direct graph logic to create scraping pipelines."
 authors = [
     { name = "Marco Vinciguerra", email = "mvincig11@gmail.com" },
@@ -118,11 +108,8 @@
 ]
 
 [build-system]
-<<<<<<< HEAD
 requires = ["hatchling==1.26.3"]
-=======
-requires = ["hatchling"]
->>>>>>> 96064f20
+
 build-backend = "hatchling.build"
 
 [dependency-groups]
