--- conflicted
+++ resolved
@@ -1,11 +1,7 @@
 [project]
 name = "scrapegraphai"
 
-<<<<<<< HEAD
-version = "1.52.0b2"
-=======
 version = "1.53.0"
->>>>>>> 68bb34cc
 
 description = "A web scraping library based on LangChain which uses LLM and direct graph logic to create scraping pipelines."
 authors = [
